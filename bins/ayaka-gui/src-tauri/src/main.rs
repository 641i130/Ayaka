--- conflicted
+++ resolved
@@ -1,383 +1,10 @@
-<<<<<<< HEAD
-#![cfg_attr(
-    all(not(debug_assertions), target_os = "windows"),
-    windows_subsystem = "windows"
-)]
-
-use ayaka_model::anyhow::Result;
-
-pub fn main() -> Result<()> {
-    ayaka_gui_lib::run()
-}
-=======
-#![cfg_attr(
-    all(not(debug_assertions), target_os = "windows"),
-    windows_subsystem = "windows"
-)]
-#![feature(once_cell)]
-#![feature(read_buf)]
-#![feature(return_position_impl_trait_in_trait)]
-#![allow(incomplete_features)]
-
-mod asset_resolver;
-mod settings;
-
-use ayaka_model::{
-    anyhow::{self, Result},
-    *,
-};
-use flexi_logger::{FileSpec, LogSpecification, Logger};
-use serde::{Deserialize, Serialize};
-use settings::*;
-use std::{
-    borrow::Cow,
-    collections::{HashMap, HashSet},
-    fmt::Display,
-    net::TcpListener,
-    path::PathBuf,
-    pin::pin,
-};
-use tauri::{
-    api::dialog::blocking::FileDialogBuilder, async_runtime::RwLock, command,
-    utils::config::AppUrl, AppHandle, Manager, PathResolver, State, WindowUrl,
-};
-
-type CommandResult<T> = Result<T, CommandError>;
-
-#[derive(Debug, Default, Serialize)]
-struct CommandError {
-    msg: String,
-}
-
-impl<E: Into<anyhow::Error>> From<E> for CommandError {
-    fn from(e: E) -> Self {
-        Self {
-            msg: e.into().to_string(),
-        }
-    }
-}
-
-impl Display for CommandError {
-    fn fmt(&self, f: &mut std::fmt::Formatter<'_>) -> std::fmt::Result {
-        f.write_str(&self.msg)
-    }
-}
-
-#[command]
-fn ayaka_version() -> &'static str {
-    ayaka_model::version()
-}
-
-struct Storage {
-    config: Vec<PathBuf>,
-    dist_port: u16,
-    model: RwLock<GameViewModel<FileSettingsManager>>,
-}
-
-impl Storage {
-    pub fn new(resolver: &PathResolver, config: Vec<PathBuf>, dist_port: u16) -> Self {
-        let manager = FileSettingsManager::new(resolver);
-        Self {
-            config,
-            dist_port,
-            model: RwLock::new(GameViewModel::new(manager)),
-        }
-    }
-}
-
-#[derive(Debug, Serialize, Deserialize)]
-struct GameInfo {
-    pub title: String,
-    pub author: String,
-    pub props: HashMap<String, String>,
-}
-
-impl GameInfo {
-    pub fn new(game: &Game) -> Self {
-        Self {
-            title: game.config.title.clone(),
-            author: game.config.author.clone(),
-            props: game.config.props.clone(),
-        }
-    }
-}
-
-#[command]
-fn dist_port(storage: State<Storage>) -> u16 {
-    storage.dist_port
-}
-
-#[command]
-async fn open_game(handle: AppHandle, storage: State<'_, Storage>) -> CommandResult<()> {
-    let config = if storage.config.is_empty() {
-        Cow::Owned(
-            FileDialogBuilder::new()
-                .add_filter("Ayaka package", &["ayapack"])
-                .pick_files()
-                .unwrap_or_default(),
-        )
-    } else {
-        Cow::Borrowed(&storage.config)
-    };
-    let mut model = storage.model.write().await;
-    {
-        let context = model.open_game(&config, FrontendType::Html);
-        let mut context = pin!(context);
-        while let Some(status) = context.next().await {
-            handle.emit_all("ayaka://open_status", status)?;
-        }
-        context.await?;
-    }
-
-    asset_resolver::ROOT_PATH
-        .set(model.context().root_path().clone())
-        .expect("cannot set ROOT_PATH");
-
-    let window = handle.get_window("main").expect("cannot get main window");
-    window.set_title(&model.context().game().config.title)?;
-
-    Ok(())
-}
-
-#[command]
-async fn get_settings(storage: State<'_, Storage>) -> CommandResult<Settings> {
-    Ok(storage.model.read().await.settings().clone())
-}
-
-#[command]
-async fn set_settings(settings: Settings, storage: State<'_, Storage>) -> CommandResult<()> {
-    storage.model.write().await.set_settings(settings);
-    Ok(())
-}
-
-#[command]
-async fn get_records(storage: State<'_, Storage>) -> CommandResult<Vec<ActionText>> {
-    Ok(storage.model.read().await.records_text().collect())
-}
-
-#[command]
-async fn save_record_to(index: usize, storage: State<'_, Storage>) -> CommandResult<()> {
-    storage.model.write().await.save_current_to(index);
-    Ok(())
-}
-
-#[command]
-async fn save_all(storage: State<'_, Storage>) -> CommandResult<()> {
-    storage.model.read().await.save_settings()?;
-    Ok(())
-}
-
-#[command]
-async fn avaliable_locale(
-    storage: State<'_, Storage>,
-    locales: HashSet<Locale>,
-) -> CommandResult<HashSet<Locale>> {
-    Ok(storage
-        .model
-        .read()
-        .await
-        .avaliable_locale()
-        .cloned()
-        .collect::<HashSet<_>>()
-        .intersection(&locales)
-        .cloned()
-        .collect())
-}
-
-#[command]
-async fn choose_locale(
-    storage: State<'_, Storage>,
-    locales: HashSet<Locale>,
-) -> CommandResult<Option<Locale>> {
-    let locales = avaliable_locale(storage, locales).await?;
-    let current = Locale::current();
-    log::debug!("Choose {} from {:?}", current, locales);
-    Ok(current.choose_from(&locales).cloned())
-}
-
-#[command]
-async fn info(storage: State<'_, Storage>) -> CommandResult<Option<GameInfo>> {
-    Ok(Some(GameInfo::new(
-        storage.model.read().await.context().game(),
-    )))
-}
-
-#[command]
-async fn start_new(storage: State<'_, Storage>) -> CommandResult<()> {
-    storage.model.write().await.init_new();
-    Ok(())
-}
-
-#[command]
-async fn start_record(index: usize, storage: State<'_, Storage>) -> CommandResult<()> {
-    storage.model.write().await.init_context_by_index(index);
-    Ok(())
-}
-
-#[command]
-async fn next_run(storage: State<'_, Storage>) -> CommandResult<bool> {
-    loop {
-        let mut model = storage.model.write().await;
-        if model.next_run() {
-            let is_empty = {
-                let action = model
-                    .current_action()
-                    .expect("current action cannot be None because next_run succeeds");
-                match action {
-                    Action::Empty => true,
-                    Action::Custom(vars) => !vars.contains_key("video"),
-                    _ => false,
-                }
-            };
-            if !is_empty {
-                return Ok(true);
-            }
-        } else {
-            return Ok(false);
-        }
-    }
-}
-
-#[command]
-async fn next_back_run(storage: State<'_, Storage>) -> CommandResult<bool> {
-    Ok(storage.model.write().await.next_back_run())
-}
-
-#[command]
-async fn current_visited(storage: State<'_, Storage>) -> CommandResult<bool> {
-    Ok(storage.model.read().await.current_visited())
-}
-
-#[command]
-async fn current_run(storage: State<'_, Storage>) -> CommandResult<Option<RawContext>> {
-    Ok(storage.model.read().await.current_run().cloned())
-}
-
-#[command]
-async fn current_action(
-    storage: State<'_, Storage>,
-) -> CommandResult<Option<(Action, Option<Action>)>> {
-    Ok(storage.model.read().await.current_actions())
-}
-
-#[command]
-async fn current_title(storage: State<'_, Storage>) -> CommandResult<Option<String>> {
-    Ok(storage.model.read().await.current_title().cloned())
-}
-
-#[command]
-async fn switch(i: usize, storage: State<'_, Storage>) -> CommandResult<()> {
-    storage.model.write().await.switch(i);
-    Ok(())
-}
-
-#[command]
-async fn history(storage: State<'_, Storage>) -> CommandResult<Vec<(Action, Option<Action>)>> {
-    Ok(storage.model.read().await.current_history().rev().collect())
-}
-
-fn main() -> Result<()> {
-    let listener = TcpListener::bind("127.0.0.1:0")?;
-    let port = listener.local_addr()?.port();
-    tauri::Builder::default()
-        .plugin(asset_resolver::init(listener))
-        .plugin(tauri_plugin_window_state::Builder::default().build())
-        .setup(move |app| {
-            let resolver = app.path_resolver();
-            let spec = LogSpecification::parse("warn,ayaka=debug,tower_http=debug")?;
-            let log_handle = if cfg!(debug_assertions) {
-                Logger::with(spec)
-                    .log_to_stdout()
-                    .set_palette("b1;3;2;4;6".to_string())
-                    .use_utc()
-                    .start()?
-            } else {
-                Logger::with(spec)
-                    .log_to_file(
-                        FileSpec::default()
-                            .directory(resolver.app_log_dir().expect("cannot get app log dir"))
-                            .basename("ayaka-gui"),
-                    )
-                    .use_utc()
-                    .start()?
-            };
-            app.manage(log_handle);
-            #[cfg(debug_assertions)]
-            {
-                let window = app.get_window("main").expect("cannot get main window");
-                window.open_devtools();
-            }
-
-            use serde_json::Value;
-
-            let matches = app.get_cli_matches()?;
-            let config = match &matches.args["config"].value {
-                Value::String(s) => vec![PathBuf::from(s)],
-                Value::Array(arr) => arr
-                    .iter()
-                    .filter_map(|v| v.as_str())
-                    .map(PathBuf::from)
-                    .collect::<Vec<_>>(),
-                _ => {
-                    let current = std::env::current_exe()?;
-                    let current = current
-                        .parent()
-                        .expect("cannot get parent dir of current exe");
-                    let mut paths = vec![];
-
-                    let data = current.join("data.ayapack");
-                    if data.exists() {
-                        paths.push(data);
-                        paths.extend(
-                            ('a'..='z')
-                                .map(|c| current.join(format!("data.{}.ayapack", c)))
-                                .filter(|p| p.exists()),
-                        );
-                    } else {
-                        let current_config = current.join("config.yaml");
-                        if current_config.exists() {
-                            paths.push(current_config);
-                        }
-                    }
-
-                    paths
-                }
-            };
-            app.manage(Storage::new(&resolver, config, port));
-            Ok(())
-        })
-        .invoke_handler(tauri::generate_handler![
-            ayaka_version,
-            dist_port,
-            open_game,
-            get_settings,
-            set_settings,
-            get_records,
-            save_record_to,
-            save_all,
-            avaliable_locale,
-            choose_locale,
-            info,
-            start_new,
-            start_record,
-            next_run,
-            next_back_run,
-            current_run,
-            current_action,
-            current_title,
-            current_visited,
-            switch,
-            history,
-        ])
-        .run({
-            let mut context = tauri::generate_context!();
-            context.config_mut().build.dist_dir = AppUrl::Url(WindowUrl::External(
-                format!("http://127.0.0.1:{port}")
-                    .parse()
-                    .expect("cannot parse url"),
-            ));
-            context
-        })?;
-    Ok(())
-}
->>>>>>> 0f567fc8
+#![cfg_attr(
+    all(not(debug_assertions), target_os = "windows"),
+    windows_subsystem = "windows"
+)]
+
+use ayaka_model::anyhow::Result;
+
+pub fn main() -> Result<()> {
+    ayaka_gui_lib::run()
+}